--- conflicted
+++ resolved
@@ -427,7 +427,24 @@
       return writeTestFile(opts).then(readTestFile);
     });
 
-<<<<<<< HEAD
+    it('write an empty test file and then read it back', async function () {
+      const opts: TestOptions = { useDataPageV2: false, compression: 'UNCOMPRESSED' };
+      const schema = mkTestSchema(opts);
+      const writer = await parquet.ParquetWriter.openFile(schema, 'empty.parquet', opts);
+      await writer.close();
+      const reader = await parquet.ParquetReader.openFile('empty.parquet');
+      expect(reader.getRowCount()).toBe(0);
+    });
+
+    it('write an empty test file with empty schema and then read it back', async function () {
+      const opts: TestOptions = { useDataPageV2: false, compression: 'UNCOMPRESSED' };
+      const schema = new parquet.ParquetSchema({});
+      const writer = await parquet.ParquetWriter.openFile(schema, 'empty.parquet', opts);
+      await writer.close();
+      const reader = await parquet.ParquetReader.openFile('empty.parquet');
+      expect(reader.getRowCount()).toBe(0);
+    });
+
     it('supports reading from a buffer', function () {
       const opts: TestOptions = { useDataPageV2: false, compression: 'UNCOMPRESSED' };
       return writeTestFile(opts).then(async function () {
@@ -435,24 +452,6 @@
         const reader = await parquet.ParquetReader.openBuffer(data);
         await checkTestData(reader);
       });
-=======
-    it('write an empty test file and then read it back', async function () {
-      const opts: TestOptions = { useDataPageV2: false, compression: 'UNCOMPRESSED' };
-      const schema = mkTestSchema(opts);
-      const writer = await parquet.ParquetWriter.openFile(schema, 'empty.parquet', opts);
-      await writer.close();
-      const reader = await parquet.ParquetReader.openFile('empty.parquet');
-      expect(reader.getRowCount()).toBe(0);
-    });
-
-    it('write an empty test file with empty schema and then read it back', async function () {
-      const opts: TestOptions = { useDataPageV2: false, compression: 'UNCOMPRESSED' };
-      const schema = new parquet.ParquetSchema({});
-      const writer = await parquet.ParquetWriter.openFile(schema, 'empty.parquet', opts);
-      await writer.close();
-      const reader = await parquet.ParquetReader.openFile('empty.parquet');
-      expect(reader.getRowCount()).toBe(0);
->>>>>>> fbf896fe
     });
 
     it('write a test file with GZIP compression and then read it back', function () {
