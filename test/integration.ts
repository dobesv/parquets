import 'jest';
import { ParquetCompression } from '../src';
import chai = require('chai');
import fs = require('fs');
import parquet = require('../src');
import { promisify } from 'util';
<<<<<<< HEAD
=======

>>>>>>> 6967756f
const assert = chai.assert;
const objectStream = require('object-stream');

const TEST_NUM_ROWS = 1000;
const TEST_VTIME = Date.now();

interface TestOptions {
  useDataPageV2: boolean;
  compression: ParquetCompression;
}

function mkTestSchema(opts: TestOptions) {
  return new parquet.ParquetSchema({
    name: { type: 'UTF8', compression: opts.compression },
    // quantity:   { type: 'INT64', encoding: 'RLE', typeLength: 6, optional: true, compression: opts.compression },
    // parquet-mr actually doesnt support this
    quantity: { type: 'INT64', optional: true, compression: opts.compression },
    price: { type: 'DOUBLE', compression: opts.compression },
    date: { type: 'TIMESTAMP_MICROS', compression: opts.compression },
    day: { type: 'DATE', compression: opts.compression },
    finger: { type: 'FIXED_LEN_BYTE_ARRAY', compression: opts.compression, typeLength: 5 },
    inter: { type: 'INTERVAL', compression: opts.compression },
    stock: {
      repeated: true,
      fields: {
        quantity: { type: 'INT64', repeated: true, compression: opts.compression },
        warehouse: { type: 'UTF8', compression: opts.compression },
        opts: {
          optional: true,
          fields: {
            a: { type: 'INT32', compression: opts.compression },
            b: { type: 'INT32', optional: true, compression: opts.compression }
          }
        },
        tags: {
          optional: true,
          repeated: true,
          fields: {
            name: { type: 'UTF8', compression: opts.compression },
            val: { type: 'UTF8', compression: opts.compression }
          }
        }
      }
    },
    colour: { type: 'UTF8', repeated: true, compression: opts.compression },
    meta_json: { type: 'BSON', optional: true, compression: opts.compression }
  });
}

function mkTestRows() {
  const rows: any[] = [];

  for (let i = 0; i < TEST_NUM_ROWS; i++) {
    rows.push({
      name: 'apples',
      quantity: 10,
      price: 2.6,
      day: new Date('2017-11-26'),
      date: new Date(TEST_VTIME + 1000 * i),
      finger: 'FNORD',
      inter: { months: 42, days: 23, milliseconds: 777 },
      stock: [
        { quantity: 10, warehouse: 'A' },
        { quantity: 20, warehouse: 'B', opts: { a: 1 }, tags: [{ name: 't', val: 'v' }] }
      ],
      colour: ['green', 'red']
    });

    rows.push({
      name: 'oranges',
      quantity: 20,
      price: 2.7,
      day: new Date('2017-11-26'),
      date: new Date(TEST_VTIME + 2000 * i),
      finger: 'FNORD',
      inter: { months: 42, days: 23, milliseconds: 777 },
      stock: {
        quantity: [50, 33],
        warehouse: 'X'
      },
      colour: ['orange']
    });

    rows.push({
      name: 'kiwi',
      price: 4.2,
      quantity: undefined,
      day: new Date('2017-11-26'),
      date: new Date(TEST_VTIME + 8000 * i),
      finger: 'FNORD',
      inter: { months: 42, days: 23, milliseconds: 777 },
      stock: [
        { quantity: 42, warehouse: 'f' },
        { quantity: 20, warehouse: 'x' }
      ],
      colour: ['green', 'brown'],
      meta_json: { expected_ship_date: new Date(TEST_VTIME) }
    });

    rows.push({
      name: 'banana',
      price: 3.2,
      day: new Date('2017-11-26'),
      date: new Date(TEST_VTIME + 6000 * i),
      finger: 'FNORD',
      inter: { months: 42, days: 23, milliseconds: 777 },
      colour: ['yellow'],
      meta_json: { shape: 'curved' }
    });
  }

  return rows;
}

async function writeTestData(writer: parquet.ParquetWriter<unknown>, opts: TestOptions) {
  writer.setMetadata('myuid', '420');
  writer.setMetadata('fnord', 'dronf');
<<<<<<< HEAD

  const rows = mkTestRows();

=======
  const rows = mkTestRows(opts);
>>>>>>> 6967756f
  for (const row of rows) {
    await writer.appendRow(row);
  }
  await writer.close();
}

async function writeTestFile(opts: TestOptions) {
  const schema = mkTestSchema(opts);
  const writer = await parquet.ParquetWriter.openFile(schema, 'fruits.parquet', opts);
  await writeTestData(writer, opts);
}

async function readTestFile() {
  const reader = await parquet.ParquetReader.openFile('fruits.parquet');
  await checkTestData(reader);
}

async function checkTestData(reader: parquet.ParquetReader<unknown>) {
  assert.equal(reader.getRowCount(), TEST_NUM_ROWS * 4);
  assert.deepEqual(reader.getMetadata(), { myuid: '420', fnord: 'dronf' });

  const schema = reader.getSchema();
  assert.equal(schema.fieldList.length, 18);
  assert(schema.fields.name);
  assert(schema.fields.stock);
  assert(schema.fields.stock.fields.quantity);
  assert(schema.fields.stock.fields.warehouse);
  assert(schema.fields.stock.fields.opts);
  assert(schema.fields.stock.fields.opts.fields.a);
  assert(schema.fields.stock.fields.opts.fields.b);
  assert(schema.fields.stock.fields.tags);
  assert(schema.fields.stock.fields.tags.fields.name);
  assert(schema.fields.stock.fields.tags.fields.val);
  assert(schema.fields.price);

  {
    const c = schema.fields.name;
    assert.equal(c.name, 'name');
    assert.equal(c.primitiveType, 'BYTE_ARRAY');
    assert.equal(c.originalType, 'UTF8');
    assert.deepEqual(c.path, ['name']);
    assert.equal(c.repetitionType, 'REQUIRED');
    assert.equal(c.encoding, 'PLAIN');
    assert.equal(c.compression, 'UNCOMPRESSED');
    assert.equal(c.rLevelMax, 0);
    assert.equal(c.dLevelMax, 0);
    assert.equal(!!c.isNested, false);
    assert.equal(c.fieldCount, undefined);
  }

  {
    const c = schema.fields.stock;
    assert.equal(c.name, 'stock');
    assert.equal(c.primitiveType, undefined);
    assert.equal(c.originalType, undefined);
    assert.deepEqual(c.path, ['stock']);
    assert.equal(c.repetitionType, 'REPEATED');
    assert.equal(c.encoding, undefined);
    assert.equal(c.compression, undefined);
    assert.equal(c.rLevelMax, 1);
    assert.equal(c.dLevelMax, 1);
    assert.equal(!!c.isNested, true);
    assert.equal(c.fieldCount, 4);
  }

  {
    const c = schema.fields.stock.fields.quantity;
    assert.equal(c.name, 'quantity');
    assert.equal(c.primitiveType, 'INT64');
    assert.equal(c.originalType, undefined);
    assert.deepEqual(c.path, ['stock', 'quantity']);
    assert.equal(c.repetitionType, 'REPEATED');
    assert.equal(c.encoding, 'PLAIN');
    assert.equal(c.compression, 'UNCOMPRESSED');
    assert.equal(c.rLevelMax, 2);
    assert.equal(c.dLevelMax, 2);
    assert.equal(!!c.isNested, false);
    assert.equal(c.fieldCount, undefined);
  }

  {
    const c = schema.fields.stock.fields.warehouse;
    assert.equal(c.name, 'warehouse');
    assert.equal(c.primitiveType, 'BYTE_ARRAY');
    assert.equal(c.originalType, 'UTF8');
    assert.deepEqual(c.path, ['stock', 'warehouse']);
    assert.equal(c.repetitionType, 'REQUIRED');
    assert.equal(c.encoding, 'PLAIN');
    assert.equal(c.compression, 'UNCOMPRESSED');
    assert.equal(c.rLevelMax, 1);
    assert.equal(c.dLevelMax, 1);
    assert.equal(!!c.isNested, false);
    assert.equal(c.fieldCount, undefined);
  }

  {
    const c = schema.fields.stock.fields.opts;
    assert.equal(c.name, 'opts');
    assert.equal(c.primitiveType, undefined);
    assert.equal(c.originalType, undefined);
    assert.deepEqual(c.path, ['stock', 'opts']);
    assert.equal(c.repetitionType, 'OPTIONAL');
    assert.equal(c.encoding, undefined);
    assert.equal(c.compression, undefined);
    assert.equal(c.rLevelMax, 1);
    assert.equal(c.dLevelMax, 2);
    assert.equal(!!c.isNested, true);
    assert.equal(c.fieldCount, 2);
  }

  {
    const c = schema.fields.stock.fields.opts.fields.a;
    assert.equal(c.name, 'a');
    assert.equal(c.primitiveType, 'INT32');
    assert.equal(c.originalType, undefined);
    assert.deepEqual(c.path, ['stock', 'opts', 'a']);
    assert.equal(c.repetitionType, 'REQUIRED');
    assert.equal(c.encoding, 'PLAIN');
    assert.equal(c.compression, 'UNCOMPRESSED');
    assert.equal(c.rLevelMax, 1);
    assert.equal(c.dLevelMax, 2);
    assert.equal(!!c.isNested, false);
    assert.equal(c.fieldCount, undefined);
  }

  {
    const c = schema.fields.stock.fields.opts.fields.b;
    assert.equal(c.name, 'b');
    assert.equal(c.primitiveType, 'INT32');
    assert.equal(c.originalType, undefined);
    assert.deepEqual(c.path, ['stock', 'opts', 'b']);
    assert.equal(c.repetitionType, 'OPTIONAL');
    assert.equal(c.encoding, 'PLAIN');
    assert.equal(c.compression, 'UNCOMPRESSED');
    assert.equal(c.rLevelMax, 1);
    assert.equal(c.dLevelMax, 3);
    assert.equal(!!c.isNested, false);
    assert.equal(c.fieldCount, undefined);
  }

  {
    const c = schema.fields.stock.fields.tags;
    assert.equal(c.name, 'tags');
    assert.equal(c.primitiveType, undefined);
    assert.equal(c.originalType, undefined);
    assert.deepEqual(c.path, ['stock', 'tags']);
    assert.equal(c.repetitionType, 'REPEATED');
    assert.equal(c.encoding, undefined);
    assert.equal(c.compression, undefined);
    assert.equal(c.rLevelMax, 2);
    assert.equal(c.dLevelMax, 2);
    assert.equal(!!c.isNested, true);
    assert.equal(c.fieldCount, 2);
  }

  {
    const c = schema.fields.stock.fields.tags.fields.name;
    assert.equal(c.name, 'name');
    assert.equal(c.primitiveType, 'BYTE_ARRAY');
    assert.equal(c.originalType, 'UTF8');
    assert.deepEqual(c.path, ['stock', 'tags', 'name']);
    assert.equal(c.repetitionType, 'REQUIRED');
    assert.equal(c.encoding, 'PLAIN');
    assert.equal(c.compression, 'UNCOMPRESSED');
    assert.equal(c.rLevelMax, 2);
    assert.equal(c.dLevelMax, 2);
    assert.equal(!!c.isNested, false);
    assert.equal(c.fieldCount, undefined);
  }

  {
    const c = schema.fields.stock.fields.tags.fields.val;
    assert.equal(c.name, 'val');
    assert.equal(c.primitiveType, 'BYTE_ARRAY');
    assert.equal(c.originalType, 'UTF8');
    assert.deepEqual(c.path, ['stock', 'tags', 'val']);
    assert.equal(c.repetitionType, 'REQUIRED');
    assert.equal(c.encoding, 'PLAIN');
    assert.equal(c.compression, 'UNCOMPRESSED');
    assert.equal(c.rLevelMax, 2);
    assert.equal(c.dLevelMax, 2);
    assert.equal(!!c.isNested, false);
    assert.equal(c.fieldCount, undefined);
  }

  {
    const c = schema.fields.price;
    assert.equal(c.name, 'price');
    assert.equal(c.primitiveType, 'DOUBLE');
    assert.equal(c.originalType, undefined);
    assert.deepEqual(c.path, ['price']);
    assert.equal(c.repetitionType, 'REQUIRED');
    assert.equal(c.encoding, 'PLAIN');
    assert.equal(c.compression, 'UNCOMPRESSED');
    assert.equal(c.rLevelMax, 0);
    assert.equal(c.dLevelMax, 0);
    assert.equal(!!c.isNested, false);
    assert.equal(c.fieldCount, undefined);
  }

  {
    const cursor = reader.getCursor();
    for (let i = 0; i < TEST_NUM_ROWS; i++) {
      assert.deepEqual(await cursor.next(), {
        name: 'apples',
        quantity: 10,
        price: 2.6,
        day: new Date('2017-11-26'),
        date: new Date(TEST_VTIME + 1000 * i),
        finger: Buffer.from('FNORD'),
        inter: { months: 42, days: 23, milliseconds: 777 },
        stock: [
          { quantity: [10], warehouse: 'A' },
          { quantity: [20], warehouse: 'B', opts: { a: 1 }, tags: [{ name: 't', val: 'v' }] }
        ],
        colour: ['green', 'red']
      });

      assert.deepEqual(await cursor.next(), {
        name: 'oranges',
        quantity: 20,
        price: 2.7,
        day: new Date('2017-11-26'),
        date: new Date(TEST_VTIME + 2000 * i),
        finger: Buffer.from('FNORD'),
        inter: { months: 42, days: 23, milliseconds: 777 },
        stock: [
          { quantity: [50, 33], warehouse: 'X' }
        ],
        colour: ['orange']
      });

      assert.deepEqual(await cursor.next(), {
        name: 'kiwi',
        price: 4.2,
        day: new Date('2017-11-26'),
        date: new Date(TEST_VTIME + 8000 * i),
        finger: Buffer.from('FNORD'),
        inter: { months: 42, days: 23, milliseconds: 777 },
        stock: [
          { quantity: [42], warehouse: 'f' },
          { quantity: [20], warehouse: 'x' }
        ],
        colour: ['green', 'brown'],
        meta_json: { expected_ship_date: new Date(TEST_VTIME) }
      });

      assert.deepEqual(await cursor.next(), {
        name: 'banana',
        price: 3.2,
        day: new Date('2017-11-26'),
        date: new Date(TEST_VTIME + 6000 * i),
        finger: Buffer.from('FNORD'),
        inter: { months: 42, days: 23, milliseconds: 777 },
        colour: ['yellow'],
        meta_json: { shape: 'curved' }
      });
    }

    assert.equal(await cursor.next(), null);
  }

  {
    const cursor = reader.getCursor(['name']);
    for (let i = 0; i < TEST_NUM_ROWS; i++) {
      assert.deepEqual(await cursor.next(), { name: 'apples' });
      assert.deepEqual(await cursor.next(), { name: 'oranges' });
      assert.deepEqual(await cursor.next(), { name: 'kiwi' });
      assert.deepEqual(await cursor.next(), { name: 'banana' });
    }

    assert.equal(await cursor.next(), null);
  }

  {
    const cursor = reader.getCursor(['name', 'quantity']);
    for (let i = 0; i < TEST_NUM_ROWS; i++) {
      assert.deepEqual(await cursor.next(), { name: 'apples', quantity: 10 });
      assert.deepEqual(await cursor.next(), { name: 'oranges', quantity: 20 });
      assert.deepEqual(await cursor.next(), { name: 'kiwi' });
      assert.deepEqual(await cursor.next(), { name: 'banana' });
    }

    assert.equal(await cursor.next(), null);
  }

  await reader.close();
}

// tslint:disable:ter-prefer-arrow-callback
describe('Parquet', function () {
  jest.setTimeout(90000);

  describe('with DataPageHeaderV1', function () {
    it('write a test file', function () {
      const opts: TestOptions = { useDataPageV2: false, compression: 'UNCOMPRESSED' };
      return writeTestFile(opts);
    });

    it('write a test file and then read it back', function () {
      const opts: TestOptions = { useDataPageV2: false, compression: 'UNCOMPRESSED' };
      return writeTestFile(opts).then(readTestFile);
    });

    it('supports reading from a buffer', function () {
      const opts: TestOptions = { useDataPageV2: false, compression: 'UNCOMPRESSED' };
      return writeTestFile(opts).then(async function () {
        const data = await promisify(fs.readFile)('fruits.parquet');
        const reader = await parquet.ParquetReader.openBuffer(data);
        await checkTestData(reader);
      });
    });

    it('write a test file with GZIP compression and then read it back', function () {
      const opts: TestOptions = { useDataPageV2: false, compression: 'GZIP' };
      return writeTestFile(opts).then(readTestFile);
    });

    it('write a test file with SNAPPY compression and then read it back', function () {
      const opts: TestOptions = { useDataPageV2: false, compression: 'SNAPPY' };
      return writeTestFile(opts).then(readTestFile);
    });

    it('write a test file with LZO compression and then read it back', function () {
      const opts: TestOptions = { useDataPageV2: false, compression: 'LZO' };
      return writeTestFile(opts).then(readTestFile);
    });

    it('write a test file with BROTLI compression and then read it back', function () {
      const opts: TestOptions = { useDataPageV2: false, compression: 'BROTLI' };
      return writeTestFile(opts).then(readTestFile);
    });

    it('write a test file with LZ4 compression and then read it back', function () {
      const opts: TestOptions = { useDataPageV2: false, compression: 'LZ4' };
      return writeTestFile(opts).then(readTestFile);
    });
  });

  describe('with DataPageHeaderV2', function () {
    it('write a test file and then read it back', function () {
      const opts: TestOptions = { useDataPageV2: true, compression: 'UNCOMPRESSED' };
      return writeTestFile(opts).then(readTestFile);
    });

    it('write a test file with GZIP compression and then read it back', function () {
      const opts: TestOptions = { useDataPageV2: true, compression: 'GZIP' };
      return writeTestFile(opts).then(readTestFile);
    });

    it('write a test file with SNAPPY compression and then read it back', function () {
      const opts: TestOptions = { useDataPageV2: true, compression: 'SNAPPY' };
      return writeTestFile(opts).then(readTestFile);
    });

    it('write a test file with LZO compression and then read it back', function () {
      const opts: TestOptions = { useDataPageV2: true, compression: 'LZO' };
      return writeTestFile(opts).then(readTestFile);
    });

    it('write a test file with BROTLI compression and then read it back', function () {
      const opts: TestOptions = { useDataPageV2: true, compression: 'BROTLI' };
      return writeTestFile(opts).then(readTestFile);
    });

    it('write a test file with LZ4 compression and then read it back', function () {
      const opts: TestOptions = { useDataPageV2: true, compression: 'LZ4' };
      return writeTestFile(opts).then(readTestFile);
    });

  });

  describe('using the Stream/Transform API', function () {
    it('write a test file', async function () {
      const opts: any = { useDataPageV2: true, compression: 'GZIP' };
      const schema = mkTestSchema(opts);
      const transform = new parquet.ParquetTransformer(schema, opts);
      transform.writer.setMetadata('myuid', '420');
      transform.writer.setMetadata('fnord', 'dronf');
      const ostream = fs.createWriteStream('fruits_stream.parquet');
      const istream = objectStream.fromArray(mkTestRows());
      istream.pipe(transform).pipe(ostream);
      await promisify(ostream.on.bind(ostream, 'finish'))();
      await readTestFile();
    });
  });

  if ('asyncIterator' in Symbol) {
    describe('using the AsyncIterable API', function () {
      it('allows iteration on a cursor using for-await-of', async function () {
        await writeTestFile({ useDataPageV2: true, compression: 'GZIP' });
        const reader = await parquet.ParquetReader.openFile<{ name: string }>('fruits.parquet');

        async function checkTestDataUsingForAwaitOf(cursor: AsyncIterable<{ name: string }>) {
          const names: Set<string> = new Set();
          let rowCount = 0;
          for await (const row of cursor) {
            names.add(row.name);
            rowCount++;
          }
          assert.equal(rowCount, TEST_NUM_ROWS * names.size);
          assert.deepEqual(names, new Set(['apples', 'oranges', 'kiwi', 'banana']));
        }

        // Works with reader (will return all columns)
        await checkTestDataUsingForAwaitOf(reader);

        // Works with a cursor
        const cursor = reader.getCursor(['name']);
        await checkTestDataUsingForAwaitOf(cursor);
      });
    });
  }
});<|MERGE_RESOLUTION|>--- conflicted
+++ resolved
@@ -4,10 +4,6 @@
 import fs = require('fs');
 import parquet = require('../src');
 import { promisify } from 'util';
-<<<<<<< HEAD
-=======
-
->>>>>>> 6967756f
 const assert = chai.assert;
 const objectStream = require('object-stream');
 
@@ -125,13 +121,7 @@
 async function writeTestData(writer: parquet.ParquetWriter<unknown>, opts: TestOptions) {
   writer.setMetadata('myuid', '420');
   writer.setMetadata('fnord', 'dronf');
-<<<<<<< HEAD
-
   const rows = mkTestRows();
-
-=======
-  const rows = mkTestRows(opts);
->>>>>>> 6967756f
   for (const row of rows) {
     await writer.appendRow(row);
   }
