import 'jest';
import { ParquetCompression } from '../src';
import chai = require('chai');
import fs = require('fs');
import parquet = require('../src');
import { promisify } from 'util';
<<<<<<< HEAD

=======
>>>>>>> 0dd281cb
const assert = chai.assert;
const objectStream = require('object-stream');

const TEST_NUM_ROWS = 1000;
const TEST_VTIME = Date.now();

interface TestOptions {
  useDataPageV2: boolean;
  compression: ParquetCompression;
}

function mkTestSchema(opts: TestOptions) {
  return new parquet.ParquetSchema({
    name: { type: 'UTF8', compression: opts.compression },
    // quantity:   { type: 'INT64', encoding: 'RLE', typeLength: 6, optional: true, compression: opts.compression },
    // parquet-mr actually doesnt support this
    quantity: { type: 'INT64', optional: true, compression: opts.compression },
    price: { type: 'DOUBLE', compression: opts.compression },
    date: { type: 'TIMESTAMP_MICROS', compression: opts.compression },
    day: { type: 'DATE', compression: opts.compression },
    finger: { type: 'FIXED_LEN_BYTE_ARRAY', compression: opts.compression, typeLength: 5 },
    inter: { type: 'INTERVAL', compression: opts.compression },
    stock: {
      repeated: true,
      fields: {
        quantity: { type: 'INT64', repeated: true, compression: opts.compression },
        warehouse: { type: 'UTF8', compression: opts.compression },
        opts: {
          optional: true,
          fields: {
            a: { type: 'INT32', compression: opts.compression },
            b: { type: 'INT32', optional: true, compression: opts.compression }
          }
        },
        tags: {
          optional: true,
          repeated: true,
          fields: {
            name: { type: 'UTF8', compression: opts.compression },
            val: { type: 'UTF8', compression: opts.compression }
          }
        }
      }
    },
    colour: { type: 'UTF8', repeated: true, compression: opts.compression },
    meta_json: { type: 'BSON', optional: true, compression: opts.compression }
  });
}

function mkTestRows() {
  const rows: any[] = [];

  for (let i = 0; i < TEST_NUM_ROWS; i++) {
    rows.push({
      name: 'apples',
      quantity: 10,
      price: 2.6,
      day: new Date('2017-11-26'),
      date: new Date(TEST_VTIME + 1000 * i),
      finger: 'FNORD',
      inter: { months: 42, days: 23, milliseconds: 777 },
      stock: [
        { quantity: 10, warehouse: 'A' },
        { quantity: 20, warehouse: 'B', opts: { a: 1 }, tags: [{ name: 't', val: 'v' }] }
      ],
      colour: ['green', 'red']
    });

    rows.push({
      name: 'oranges',
      quantity: 20,
      price: 2.7,
      day: new Date('2017-11-26'),
      date: new Date(TEST_VTIME + 2000 * i),
      finger: 'FNORD',
      inter: { months: 42, days: 23, milliseconds: 777 },
      stock: {
        quantity: [50, 33],
        warehouse: 'X'
      },
      colour: ['orange']
    });

    rows.push({
      name: 'kiwi',
      price: 4.2,
      quantity: undefined,
      day: new Date('2017-11-26'),
      date: new Date(TEST_VTIME + 8000 * i),
      finger: 'FNORD',
      inter: { months: 42, days: 23, milliseconds: 777 },
      stock: [
        { quantity: 42, warehouse: 'f' },
        { quantity: 20, warehouse: 'x' }
      ],
      colour: ['green', 'brown'],
      meta_json: { expected_ship_date: new Date(TEST_VTIME) }
    });

    rows.push({
      name: 'banana',
      price: 3.2,
      day: new Date('2017-11-26'),
      date: new Date(TEST_VTIME + 6000 * i),
      finger: 'FNORD',
      inter: { months: 42, days: 23, milliseconds: 777 },
      colour: ['yellow'],
      meta_json: { shape: 'curved' }
    });
  }

  return rows;
}

async function writeTestData(writer: parquet.ParquetWriter<unknown>, opts: TestOptions) {
  writer.setMetadata('myuid', '420');
  writer.setMetadata('fnord', 'dronf');
<<<<<<< HEAD
  const rows = mkTestRows(opts);
=======

  const rows = mkTestRows();

>>>>>>> 0dd281cb
  for (const row of rows) {
    await writer.appendRow(row);
  }
  await writer.close();
}

async function writeTestFile(opts: TestOptions) {
  const schema = mkTestSchema(opts);
  const writer = await parquet.ParquetWriter.openFile(schema, 'fruits.parquet', opts);
  await writeTestData(writer, opts);
}

async function readTestFile() {
  const reader = await parquet.ParquetReader.openFile('fruits.parquet');
  await checkTestData(reader);
}

async function checkTestData(reader: parquet.ParquetReader<unknown>) {
  assert.equal(reader.getRowCount(), TEST_NUM_ROWS * 4);
  assert.deepEqual(reader.getMetadata(), { myuid: '420', fnord: 'dronf' });

  const schema = reader.getSchema();
  assert.equal(schema.fieldList.length, 18);
  assert(schema.fields.name);
  assert(schema.fields.stock);
  assert(schema.fields.stock.fields.quantity);
  assert(schema.fields.stock.fields.warehouse);
  assert(schema.fields.stock.fields.opts);
  assert(schema.fields.stock.fields.opts.fields.a);
  assert(schema.fields.stock.fields.opts.fields.b);
  assert(schema.fields.stock.fields.tags);
  assert(schema.fields.stock.fields.tags.fields.name);
  assert(schema.fields.stock.fields.tags.fields.val);
  assert(schema.fields.price);

  {
    const c = schema.fields.name;
    assert.equal(c.name, 'name');
    assert.equal(c.primitiveType, 'BYTE_ARRAY');
    assert.equal(c.originalType, 'UTF8');
    assert.deepEqual(c.path, ['name']);
    assert.equal(c.repetitionType, 'REQUIRED');
    assert.equal(c.encoding, 'PLAIN');
    assert.equal(c.compression, 'UNCOMPRESSED');
    assert.equal(c.rLevelMax, 0);
    assert.equal(c.dLevelMax, 0);
    assert.equal(!!c.isNested, false);
    assert.equal(c.fieldCount, undefined);
  }

  {
    const c = schema.fields.stock;
    assert.equal(c.name, 'stock');
    assert.equal(c.primitiveType, undefined);
    assert.equal(c.originalType, undefined);
    assert.deepEqual(c.path, ['stock']);
    assert.equal(c.repetitionType, 'REPEATED');
    assert.equal(c.encoding, undefined);
    assert.equal(c.compression, undefined);
    assert.equal(c.rLevelMax, 1);
    assert.equal(c.dLevelMax, 1);
    assert.equal(!!c.isNested, true);
    assert.equal(c.fieldCount, 4);
  }

  {
    const c = schema.fields.stock.fields.quantity;
    assert.equal(c.name, 'quantity');
    assert.equal(c.primitiveType, 'INT64');
    assert.equal(c.originalType, undefined);
    assert.deepEqual(c.path, ['stock', 'quantity']);
    assert.equal(c.repetitionType, 'REPEATED');
    assert.equal(c.encoding, 'PLAIN');
    assert.equal(c.compression, 'UNCOMPRESSED');
    assert.equal(c.rLevelMax, 2);
    assert.equal(c.dLevelMax, 2);
    assert.equal(!!c.isNested, false);
    assert.equal(c.fieldCount, undefined);
  }

  {
    const c = schema.fields.stock.fields.warehouse;
    assert.equal(c.name, 'warehouse');
    assert.equal(c.primitiveType, 'BYTE_ARRAY');
    assert.equal(c.originalType, 'UTF8');
    assert.deepEqual(c.path, ['stock', 'warehouse']);
    assert.equal(c.repetitionType, 'REQUIRED');
    assert.equal(c.encoding, 'PLAIN');
    assert.equal(c.compression, 'UNCOMPRESSED');
    assert.equal(c.rLevelMax, 1);
    assert.equal(c.dLevelMax, 1);
    assert.equal(!!c.isNested, false);
    assert.equal(c.fieldCount, undefined);
  }

  {
    const c = schema.fields.stock.fields.opts;
    assert.equal(c.name, 'opts');
    assert.equal(c.primitiveType, undefined);
    assert.equal(c.originalType, undefined);
    assert.deepEqual(c.path, ['stock', 'opts']);
    assert.equal(c.repetitionType, 'OPTIONAL');
    assert.equal(c.encoding, undefined);
    assert.equal(c.compression, undefined);
    assert.equal(c.rLevelMax, 1);
    assert.equal(c.dLevelMax, 2);
    assert.equal(!!c.isNested, true);
    assert.equal(c.fieldCount, 2);
  }

  {
    const c = schema.fields.stock.fields.opts.fields.a;
    assert.equal(c.name, 'a');
    assert.equal(c.primitiveType, 'INT32');
    assert.equal(c.originalType, undefined);
    assert.deepEqual(c.path, ['stock', 'opts', 'a']);
    assert.equal(c.repetitionType, 'REQUIRED');
    assert.equal(c.encoding, 'PLAIN');
    assert.equal(c.compression, 'UNCOMPRESSED');
    assert.equal(c.rLevelMax, 1);
    assert.equal(c.dLevelMax, 2);
    assert.equal(!!c.isNested, false);
    assert.equal(c.fieldCount, undefined);
  }

  {
    const c = schema.fields.stock.fields.opts.fields.b;
    assert.equal(c.name, 'b');
    assert.equal(c.primitiveType, 'INT32');
    assert.equal(c.originalType, undefined);
    assert.deepEqual(c.path, ['stock', 'opts', 'b']);
    assert.equal(c.repetitionType, 'OPTIONAL');
    assert.equal(c.encoding, 'PLAIN');
    assert.equal(c.compression, 'UNCOMPRESSED');
    assert.equal(c.rLevelMax, 1);
    assert.equal(c.dLevelMax, 3);
    assert.equal(!!c.isNested, false);
    assert.equal(c.fieldCount, undefined);
  }

  {
    const c = schema.fields.stock.fields.tags;
    assert.equal(c.name, 'tags');
    assert.equal(c.primitiveType, undefined);
    assert.equal(c.originalType, undefined);
    assert.deepEqual(c.path, ['stock', 'tags']);
    assert.equal(c.repetitionType, 'REPEATED');
    assert.equal(c.encoding, undefined);
    assert.equal(c.compression, undefined);
    assert.equal(c.rLevelMax, 2);
    assert.equal(c.dLevelMax, 2);
    assert.equal(!!c.isNested, true);
    assert.equal(c.fieldCount, 2);
  }

  {
    const c = schema.fields.stock.fields.tags.fields.name;
    assert.equal(c.name, 'name');
    assert.equal(c.primitiveType, 'BYTE_ARRAY');
    assert.equal(c.originalType, 'UTF8');
    assert.deepEqual(c.path, ['stock', 'tags', 'name']);
    assert.equal(c.repetitionType, 'REQUIRED');
    assert.equal(c.encoding, 'PLAIN');
    assert.equal(c.compression, 'UNCOMPRESSED');
    assert.equal(c.rLevelMax, 2);
    assert.equal(c.dLevelMax, 2);
    assert.equal(!!c.isNested, false);
    assert.equal(c.fieldCount, undefined);
  }

  {
    const c = schema.fields.stock.fields.tags.fields.val;
    assert.equal(c.name, 'val');
    assert.equal(c.primitiveType, 'BYTE_ARRAY');
    assert.equal(c.originalType, 'UTF8');
    assert.deepEqual(c.path, ['stock', 'tags', 'val']);
    assert.equal(c.repetitionType, 'REQUIRED');
    assert.equal(c.encoding, 'PLAIN');
    assert.equal(c.compression, 'UNCOMPRESSED');
    assert.equal(c.rLevelMax, 2);
    assert.equal(c.dLevelMax, 2);
    assert.equal(!!c.isNested, false);
    assert.equal(c.fieldCount, undefined);
  }

  {
    const c = schema.fields.price;
    assert.equal(c.name, 'price');
    assert.equal(c.primitiveType, 'DOUBLE');
    assert.equal(c.originalType, undefined);
    assert.deepEqual(c.path, ['price']);
    assert.equal(c.repetitionType, 'REQUIRED');
    assert.equal(c.encoding, 'PLAIN');
    assert.equal(c.compression, 'UNCOMPRESSED');
    assert.equal(c.rLevelMax, 0);
    assert.equal(c.dLevelMax, 0);
    assert.equal(!!c.isNested, false);
    assert.equal(c.fieldCount, undefined);
  }

  {
    const cursor = reader.getCursor();
    for (let i = 0; i < TEST_NUM_ROWS; i++) {
      assert.deepEqual(await cursor.next(), {
        name: 'apples',
        quantity: 10,
        price: 2.6,
        day: new Date('2017-11-26'),
        date: new Date(TEST_VTIME + 1000 * i),
        finger: Buffer.from('FNORD'),
        inter: { months: 42, days: 23, milliseconds: 777 },
        stock: [
          { quantity: [10], warehouse: 'A' },
          { quantity: [20], warehouse: 'B', opts: { a: 1 }, tags: [{ name: 't', val: 'v' }] }
        ],
        colour: ['green', 'red']
      });

      assert.deepEqual(await cursor.next(), {
        name: 'oranges',
        quantity: 20,
        price: 2.7,
        day: new Date('2017-11-26'),
        date: new Date(TEST_VTIME + 2000 * i),
        finger: Buffer.from('FNORD'),
        inter: { months: 42, days: 23, milliseconds: 777 },
        stock: [
          { quantity: [50, 33], warehouse: 'X' }
        ],
        colour: ['orange']
      });

      assert.deepEqual(await cursor.next(), {
        name: 'kiwi',
        price: 4.2,
        day: new Date('2017-11-26'),
        date: new Date(TEST_VTIME + 8000 * i),
        finger: Buffer.from('FNORD'),
        inter: { months: 42, days: 23, milliseconds: 777 },
        stock: [
          { quantity: [42], warehouse: 'f' },
          { quantity: [20], warehouse: 'x' }
        ],
        colour: ['green', 'brown'],
        meta_json: { expected_ship_date: new Date(TEST_VTIME) }
      });

      assert.deepEqual(await cursor.next(), {
        name: 'banana',
        price: 3.2,
        day: new Date('2017-11-26'),
        date: new Date(TEST_VTIME + 6000 * i),
        finger: Buffer.from('FNORD'),
        inter: { months: 42, days: 23, milliseconds: 777 },
        colour: ['yellow'],
        meta_json: { shape: 'curved' }
      });
    }

    assert.equal(await cursor.next(), null);
  }

  {
    const cursor = reader.getCursor(['name']);
    for (let i = 0; i < TEST_NUM_ROWS; i++) {
      assert.deepEqual(await cursor.next(), { name: 'apples' });
      assert.deepEqual(await cursor.next(), { name: 'oranges' });
      assert.deepEqual(await cursor.next(), { name: 'kiwi' });
      assert.deepEqual(await cursor.next(), { name: 'banana' });
    }

    assert.equal(await cursor.next(), null);
  }

  {
    const cursor = reader.getCursor(['name', 'quantity']);
    for (let i = 0; i < TEST_NUM_ROWS; i++) {
      assert.deepEqual(await cursor.next(), { name: 'apples', quantity: 10 });
      assert.deepEqual(await cursor.next(), { name: 'oranges', quantity: 20 });
      assert.deepEqual(await cursor.next(), { name: 'kiwi' });
      assert.deepEqual(await cursor.next(), { name: 'banana' });
    }

    assert.equal(await cursor.next(), null);
  }

  await reader.close();
}

// tslint:disable:ter-prefer-arrow-callback
describe('Parquet', function () {
  jest.setTimeout(90000);

  describe('with DataPageHeaderV1', function () {
    it('write a test file', function () {
      const opts: TestOptions = { useDataPageV2: false, compression: 'UNCOMPRESSED' };
      return writeTestFile(opts);
    });

    it('write a test file and then read it back', function () {
      const opts: TestOptions = { useDataPageV2: false, compression: 'UNCOMPRESSED' };
      return writeTestFile(opts).then(readTestFile);
    });

    it('supports reading from a buffer', function () {
      const opts: TestOptions = { useDataPageV2: false, compression: 'UNCOMPRESSED' };
      return writeTestFile(opts).then(async function () {
        const data = await promisify(fs.readFile)('fruits.parquet');
        const reader = await parquet.ParquetReader.openBuffer(data);
        await checkTestData(reader);
      });
    });

    it('write a test file with GZIP compression and then read it back', function () {
      const opts: TestOptions = { useDataPageV2: false, compression: 'GZIP' };
      return writeTestFile(opts).then(readTestFile);
    });

    it('write a test file with SNAPPY compression and then read it back', function () {
      const opts: TestOptions = { useDataPageV2: false, compression: 'SNAPPY' };
      return writeTestFile(opts).then(readTestFile);
    });

    it('write a test file with LZO compression and then read it back', function () {
      const opts: TestOptions = { useDataPageV2: false, compression: 'LZO' };
      return writeTestFile(opts).then(readTestFile);
    });

    it('write a test file with BROTLI compression and then read it back', function () {
      const opts: TestOptions = { useDataPageV2: false, compression: 'BROTLI' };
      return writeTestFile(opts).then(readTestFile);
    });

    it('write a test file with LZ4 compression and then read it back', function () {
      const opts: TestOptions = { useDataPageV2: false, compression: 'LZ4' };
      return writeTestFile(opts).then(readTestFile);
    });
  });

  describe('with DataPageHeaderV2', function () {
    it('write a test file and then read it back', function () {
      const opts: TestOptions = { useDataPageV2: true, compression: 'UNCOMPRESSED' };
      return writeTestFile(opts).then(readTestFile);
    });

    it('write a test file with GZIP compression and then read it back', function () {
      const opts: TestOptions = { useDataPageV2: true, compression: 'GZIP' };
      return writeTestFile(opts).then(readTestFile);
    });

    it('write a test file with SNAPPY compression and then read it back', function () {
      const opts: TestOptions = { useDataPageV2: true, compression: 'SNAPPY' };
      return writeTestFile(opts).then(readTestFile);
    });

    it('write a test file with LZO compression and then read it back', function () {
      const opts: TestOptions = { useDataPageV2: true, compression: 'LZO' };
      return writeTestFile(opts).then(readTestFile);
    });

    it('write a test file with BROTLI compression and then read it back', function () {
      const opts: TestOptions = { useDataPageV2: true, compression: 'BROTLI' };
      return writeTestFile(opts).then(readTestFile);
    });

    it('write a test file with LZ4 compression and then read it back', function () {
      const opts: TestOptions = { useDataPageV2: true, compression: 'LZ4' };
      return writeTestFile(opts).then(readTestFile);
    });

  });

  describe('using the Stream/Transform API', function () {
    it('write a test file', async function () {
      const opts: any = { useDataPageV2: true, compression: 'GZIP' };
      const schema = mkTestSchema(opts);
      const transform = new parquet.ParquetTransformer(schema, opts);
      transform.writer.setMetadata('myuid', '420');
      transform.writer.setMetadata('fnord', 'dronf');
      const ostream = fs.createWriteStream('fruits_stream.parquet');
      const istream = objectStream.fromArray(mkTestRows());
      istream.pipe(transform).pipe(ostream);
      await promisify(ostream.on.bind(ostream, 'finish'))();
      await readTestFile();
    });
  });

  if ('asyncIterator' in Symbol) {
    describe('using the AsyncIterable API', function () {
      it('allows iteration on a cursor using for-await-of', async function () {
        await writeTestFile({ useDataPageV2: true, compression: 'GZIP' });
        const reader = await parquet.ParquetReader.openFile<{ name: string }>('fruits.parquet');

        async function checkTestDataUsingForAwaitOf(cursor: AsyncIterable<{ name: string }>) {
          const names: Set<string> = new Set();
          let rowCount = 0;
          for await (const row of cursor) {
            names.add(row.name);
            rowCount++;
          }
          assert.equal(rowCount, TEST_NUM_ROWS * names.size);
          assert.deepEqual(names, new Set(['apples', 'oranges', 'kiwi', 'banana']));
        }

        // Works with reader (will return all columns)
        await checkTestDataUsingForAwaitOf(reader);

        // Works with a cursor
        const cursor = reader.getCursor(['name']);
        await checkTestDataUsingForAwaitOf(cursor);
      });
    });
  }
});<|MERGE_RESOLUTION|>--- conflicted
+++ resolved
@@ -4,10 +4,7 @@
 import fs = require('fs');
 import parquet = require('../src');
 import { promisify } from 'util';
-<<<<<<< HEAD
-
-=======
->>>>>>> 0dd281cb
+
 const assert = chai.assert;
 const objectStream = require('object-stream');
 
@@ -125,13 +122,7 @@
 async function writeTestData(writer: parquet.ParquetWriter<unknown>, opts: TestOptions) {
   writer.setMetadata('myuid', '420');
   writer.setMetadata('fnord', 'dronf');
-<<<<<<< HEAD
-  const rows = mkTestRows(opts);
-=======
-
   const rows = mkTestRows();
-
->>>>>>> 0dd281cb
   for (const row of rows) {
     await writer.appendRow(row);
   }
