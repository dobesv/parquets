--- conflicted
+++ resolved
@@ -41,11 +41,7 @@
     "bson": "^4.0.2",
     "debug": "^4.1.1",
     "int53": "^1.0.0",
-<<<<<<< HEAD
-    "object-stream": "0.0.1",
-=======
     "node-int64": "^0.4.0",
->>>>>>> 274f9dfe
     "snappyjs": "^0.6.0",
     "thrift": "^0.12.0",
     "varint": "^5.0.0"
@@ -58,12 +54,6 @@
   "devDependencies": {
     "@creditkarma/thrift-typescript": "^3.7.2",
     "@types/bson": "^4.0.0",
-<<<<<<< HEAD
-    "@types/debug": "4.1.4",
-    "@types/jest": "^24.0.16",
-    "@types/node": "^10.14.6",
-    "brotli": "^1.3.0",
-=======
     "@types/chai": "^4.1.7",
     "@types/debug": "^4.1.4",
     "@types/jest": "^24.0.16",
@@ -74,7 +64,6 @@
     "@types/varint": "^5.0.0",
     "assert": "^2.0.0",
     "brotli": "^1.3.2",
->>>>>>> 274f9dfe
     "chai": "^4.2.0",
     "jest": "^24.8.0",
     "jest-environment-node": "^24.8.0",
